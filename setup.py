# Copyright (c) Meta Platforms, Inc. and affiliates.
# All rights reserved.
#
# This source code is licensed under the BSD-style license found in the
# LICENSE file in the root directory of this source tree.

# Part of this code is from pybind11 cmake_example:
# https://github.com/pybind/cmake_example/blob/master/setup.py so attach the
# license below.

# Copyright (c) 2016 The Pybind Development Team, All rights reserved.
#
# Redistribution and use in source and binary forms, with or without
# modification, are permitted provided that the following conditions are met:
#
# 1. Redistributions of source code must retain the above copyright notice, this
#    list of conditions and the following disclaimer.
#
# 2. Redistributions in binary form must reproduce the above copyright notice,
#    this list of conditions and the following disclaimer in the documentation
#    and/or other materials provided with the distribution.
#
# 3. Neither the name of the copyright holder nor the names of its contributors
#    may be used to endorse or promote products derived from this software
#    without specific prior written permission.
#
# THIS SOFTWARE IS PROVIDED BY THE COPYRIGHT HOLDERS AND CONTRIBUTORS "AS IS" AND
# ANY EXPRESS OR IMPLIED WARRANTIES, INCLUDING, BUT NOT LIMITED TO, THE IMPLIED
# WARRANTIES OF MERCHANTABILITY AND FITNESS FOR A PARTICULAR PURPOSE ARE
# DISCLAIMED. IN NO EVENT SHALL THE COPYRIGHT HOLDER OR CONTRIBUTORS BE LIABLE
# FOR ANY DIRECT, INDIRECT, INCIDENTAL, SPECIAL, EXEMPLARY, OR CONSEQUENTIAL
# DAMAGES (INCLUDING, BUT NOT LIMITED TO, PROCUREMENT OF SUBSTITUTE GOODS OR
# SERVICES; LOSS OF USE, DATA, OR PROFITS; OR BUSINESS INTERRUPTION) HOWEVER
# CAUSED AND ON ANY THEORY OF LIABILITY, WHETHER IN CONTRACT, STRICT LIABILITY,
# OR TORT (INCLUDING NEGLIGENCE OR OTHERWISE) ARISING IN ANY WAY OUT OF THE USE
# OF THIS SOFTWARE, EVEN IF ADVISED OF THE POSSIBILITY OF SUCH DAMAGE.
#
# You are under no obligation whatsoever to provide any bug fixes, patches, or
# upgrades to the features, functionality or performance of the source code
# ("Enhancements") to anyone; however, if you choose to make your Enhancements
# available either publicly, or directly to the author of this software, without
# imposing a separate written license agreement for such Enhancements, then you
# hereby grant the following license: a non-exclusive, royalty-free perpetual
# license to install, use, modify, prepare derivative works, incorporate into
# other computer software, distribute, and sublicense such enhancements or
# derivative works thereof, in binary and source code form.

import os
import re
import shutil
import subprocess
import sys
from distutils.sysconfig import get_python_lib
from pathlib import Path

from setuptools import Extension, setup
from setuptools.command.build_ext import build_ext
from setuptools.command.develop import develop
from setuptools.command.egg_info import egg_info
from setuptools.command.install import install

# Convert distutils Windows platform specifiers to CMake -A arguments
PLAT_TO_CMAKE = {
    "win32": "Win32",
    "win-amd64": "x64",
    "win-arm32": "ARM",
    "win-arm64": "ARM64",
}


# A CMakeExtension needs a sourcedir instead of a file list.
# The name must be the _single_ output extension from the CMake build.
# If you need multiple extensions, see scikit-build.
class CMakeExtension(Extension):
    def __init__(self, name: str, sourcedir: str = "") -> None:
        super().__init__(name, sources=[])
        self.sourcedir = os.fspath(Path(sourcedir).resolve())


class CMakeBuild(build_ext):
    def build_extension(self, ext: CMakeExtension) -> None:
        # Must be in this form due to bug in .resolve() only fixed in Python 3.10+
        ext_fullpath = Path.cwd() / self.get_ext_fullpath(ext.name)
        extdir = ext_fullpath.parent.resolve()

        # Using this requires trailing slash for auto-detection & inclusion of
        # auxiliary "native" libs

        debug = int(os.environ.get("DEBUG", 0)) if self.debug is None else self.debug
        cfg = "Debug" if debug else "Release"

        # CMake lets you override the generator - we need to check this.
        # Can be set with Conda-Build, for example.
        cmake_generator = os.environ.get("CMAKE_GENERATOR", "")

        # Set Python_EXECUTABLE instead if you use PYBIND11_FINDPYTHON
        # EXAMPLE_VERSION_INFO shows you how to pass a value into the C++ code
        # from Python.
        buck = os.environ.get("BUCK", "buck2")
        cmake_prefix_path = os.environ.get("CMAKE_PREFIX_PATH", get_python_lib())
        cmake_args = [
            "-DEXECUTORCH_BUILD_PYBIND=ON",
            "-DBUILD_SHARED_LIBS=ON",  # For flatcc
            f"-DBUCK2={buck}",
            f"-DCMAKE_PREFIX_PATH={cmake_prefix_path}",
            f"-DCMAKE_LIBRARY_OUTPUT_DIRECTORY={extdir}{os.sep}",
            f"-DPYTHON_EXECUTABLE={sys.executable}",
            f"-DCMAKE_BUILD_TYPE={cfg}",  # not used on MSVC, but no harm
        ]

        build_args = []
        # Adding CMake arguments set as environment variable
        # (needed e.g. to build for ARM OSx on conda-forge)
        if "CMAKE_ARGS" in os.environ:
            cmake_args += [item for item in os.environ["CMAKE_ARGS"].split(" ") if item]

        # In this example, we pass in the version to C++. You might not need to.
        cmake_args += [f"-DEXAMPLE_VERSION_INFO={self.distribution.get_version()}"]

        if self.compiler.compiler_type != "msvc":
            # Using Ninja-build since it a) is available as a wheel and b)
            # multithreads automatically. MSVC would require all variables be
            # exported for Ninja to pick it up, which is a little tricky to do.
            # Users can override the generator with CMAKE_GENERATOR in CMake
            # 3.15+.
            if not cmake_generator or cmake_generator == "Ninja":
                try:
                    import ninja

                    ninja_executable_path = Path(ninja.BIN_DIR) / "ninja"
                    cmake_args += [
                        "-GNinja",
                        f"-DCMAKE_MAKE_PROGRAM:FILEPATH={ninja_executable_path}",
                    ]
                except ImportError:
                    pass

        else:
            # Single config generators are handled "normally"
            single_config = any(x in cmake_generator for x in {"NMake", "Ninja"})

            # CMake allows an arch-in-generator style for backward compatibility
            contains_arch = any(x in cmake_generator for x in {"ARM", "Win64"})

            # Specify the arch if using MSVC generator, but only if it doesn't
            # contain a backward-compatibility arch spec already in the
            # generator name.
            if not single_config and not contains_arch:
                cmake_args += ["-A", PLAT_TO_CMAKE[self.plat_name]]

            # Multi-config generators have a different way to specify configs
            if not single_config:
                cmake_args += [
                    f"-DCMAKE_LIBRARY_OUTPUT_DIRECTORY_{cfg.upper()}={extdir}"
                ]
                build_args += ["--config", cfg]

        if sys.platform.startswith("darwin"):
            # Cross-compile support for macOS - respect ARCHFLAGS if set
            archs = re.findall(r"-arch (\S+)", os.environ.get("ARCHFLAGS", ""))
            if archs:
                cmake_args += ["-DCMAKE_OSX_ARCHITECTURES={}".format(";".join(archs))]

        # Set CMAKE_BUILD_PARALLEL_LEVEL to control the parallel build level
        # across all generators.
        parallel = self.parallel if hasattr(self, "parallel") and self.parallel else "1"
        parallel = os.environ.get("CMAKE_BUILD_PARALLEL_LEVEL", parallel)
        # self.parallel is a Python 3 only way to set parallel jobs by hand
        # using -j in the build_ext call, not supported by pip or PyPA-build.
        build_args += [f"-j{parallel}"]
        print(self.build_temp)
        build_temp = Path(self.build_temp) / ext.name
        if not build_temp.exists():
            build_temp.mkdir(parents=True)

        subprocess.run(
            ["cmake", ext.sourcedir, *cmake_args], cwd=build_temp, check=True
        )
        subprocess.run(
            ["cmake", "--build", ".", *build_args], cwd=build_temp, check=True
        )


def custom_command():
    src_dst_list = [
        ("schema/scalar_type.fbs", "exir/_serialize/scalar_type.fbs"),
        ("schema/program.fbs", "exir/_serialize/program.fbs"),
        (
            "sdk/bundled_program/schema/bundled_program_schema.fbs",
            "sdk/bundled_program/serialize/bundled_program_schema.fbs",
        ),
        (
            "sdk/bundled_program/schema/scalar_type.fbs",
            "sdk/bundled_program/serialize/scalar_type.fbs",
        ),
    ]
    for src, dst in src_dst_list:
        print(f"copying from {src} to {dst}")
        shutil.copyfile(src, dst)

    for _, dst in src_dst_list:
        if not os.path.isfile(dst):
            raise FileNotFoundError(
                f"Could not find {dst}, copying file from {src} fails."
            )


class CustomInstallCommand(install):
    def run(self):
        custom_command()
        install.run(self)


class CustomDevelopCommand(develop):
    def run(self):
        custom_command()
        develop.run(self)


class CustomEggInfoCommand(egg_info):
    def run(self):
        custom_command()
        egg_info.run(self)


cmdclass = {
    "install": CustomInstallCommand,
    "develop": CustomDevelopCommand,
    "egg_info": CustomEggInfoCommand,
}
ext_modules = None
if os.environ.get("EXECUTORCH_BUILD_PYBIND", None):
    cmdclass["build_ext"] = CMakeBuild
    ext_modules = [CMakeExtension("executorch.extension.pybindings.portable_lib")]

setup(
    package_dir={
        "executorch/backends": "backends",
<<<<<<< HEAD
        "executorch/examples": "examples",
=======
        # TODO(mnachin T180504136): Do not put examples/models
        # into core pip packages. Refactor out the necessary utils
        # or core models files into a separate package.
        "executorch/examples/models": "examples/models",
>>>>>>> 02edc9ef
        "executorch/exir": "exir",
        "executorch/extension": "extension",
        "executorch/schema": "schema",
        "executorch/sdk": "sdk",
        "executorch/sdk/bundled_program": "sdk/bundled_program",
        "executorch/util": "util",
        "serializer": "backends/arm/third-party/serialization_lib/python/serializer",
        "tosa": "backends/arm/third-party/serialization_lib/python/tosa",
    },
    cmdclass=cmdclass,
    ext_modules=ext_modules,
)<|MERGE_RESOLUTION|>--- conflicted
+++ resolved
@@ -236,14 +236,10 @@
 setup(
     package_dir={
         "executorch/backends": "backends",
-<<<<<<< HEAD
-        "executorch/examples": "examples",
-=======
         # TODO(mnachin T180504136): Do not put examples/models
         # into core pip packages. Refactor out the necessary utils
         # or core models files into a separate package.
         "executorch/examples/models": "examples/models",
->>>>>>> 02edc9ef
         "executorch/exir": "exir",
         "executorch/extension": "extension",
         "executorch/schema": "schema",
