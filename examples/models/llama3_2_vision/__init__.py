--- conflicted
+++ resolved
@@ -4,15 +4,11 @@
 # This source code is licensed under the BSD-style license found in the
 # LICENSE file in the root directory of this source tree.
 
-<<<<<<< HEAD
 from .text_decoder.model import Llama3_2Decoder
-
-__all__ = [Llama3_2Decoder]
-=======
 from .vision_encoder import FlamingoVisionEncoderModel, VisionEncoderConfig
 
 __all__ = [
     "FlamingoVisionEncoderModel",
+    "Llama3_2Decoder",
     "VisionEncoderConfig",
-]
->>>>>>> 4e83f247
+]