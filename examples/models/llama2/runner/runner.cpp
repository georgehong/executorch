/*
 * Copyright (c) Meta Platforms, Inc. and affiliates.
 * All rights reserved.
 *
 * This source code is licensed under the BSD-style license found in the
 * LICENSE file in the root directory of this source tree.
 */

// A simple llama2 runner that includes preprocessing and post processing logic.
// The module takes in a string as input and emits a string as output.

#include <executorch/examples/models/llama2/runner/runner.h>
#if ET_USE_TIKTOKEN
#include <executorch/examples/models/llama2/tokenizer/llama_tiktoken.h>
#else /* BPE */
#include <executorch/extension/llm/tokenizer/bpe_tokenizer.h>
#endif /* ET_USE_TIKTOKEN*/
#include <executorch/extension/evalue_util/print_evalue.h>
#include <executorch/extension/module/metadata_util.h>
#include <executorch/extension/runner_util/managed_tensor.h>

#include <ctime>
#include <memory>
#include <sstream>

#ifdef USE_ATEN_LIB
#include <torch/torch.h>
#endif

#include <executorch/examples/models/llama2/runner/util.h>
#include <executorch/runtime/core/exec_aten/exec_aten.h>
#include <executorch/runtime/core/exec_aten/util/scalar_type_util.h>
#include <executorch/runtime/platform/log.h>

namespace torch::executor {

Runner::Runner(
    const std::string& model_path,
    const std::string& tokenizer_path,
    const float temperature)
    // NOTE: we observed ~2x loading performance increase on iPhone 15
    // and a ~5% improvement on Galaxy S22 by switching to
    // FileDataLoader instead of MmapDataLoader + UseMlockIgnoreErrors.
    : module_(std::make_unique<Module>(model_path, Module::LoadMode::File)),
      temperature_(temperature),
      tokenizer_path_(tokenizer_path) {
  ET_LOG(
      Info,
      "Creating LLaMa runner: model_path=%s, tokenizer_path=%s",
      model_path.c_str(),
      tokenizer_path.c_str());
}

bool Runner::is_loaded() const {
  return module_->is_loaded() && tokenizer_ && text_decoder_runner_;
}

Error Runner::load() {
  if (is_loaded()) {
    return Error::Ok;
  }
  ET_CHECK_OK_OR_RETURN_ERROR(module_->load_method("forward"));

  // Read out metadata: vocab_size (expected by the model), BOS, EOS, n_BOS,
  // n_EOS max_seq_len from the model
  ET_LOG(Info, "Reading metadata from model");
  const auto method_names = module_->method_names();
  ET_CHECK_MSG(method_names.ok(), "Failed to read method names from model");
  model_methods_ = method_names.get();
  n_bos_ = get_module_metadata<int64_t>(module_.get(), "get_n_bos", 1);
  n_eos_ = get_module_metadata<int64_t>(module_.get(), "get_n_eos", 1);
  max_seq_len_ =
      get_module_metadata<int64_t>(module_.get(), "get_max_seq_len", 128);
  use_kv_cache_ = get_module_metadata(module_.get(), "use_kv_cache", true);
  use_sdpa_with_kv_cache_ =
      get_module_metadata(module_.get(), "use_sdpa_with_kv_cache", false);
  append_eos_ =
      get_module_metadata(module_.get(), "append_eos_to_prompt", false);
  enable_parallel_prefill_ =
      get_module_metadata(module_.get(), "enable_dynamic_shape", false);

  // Load tokenizer
#if ET_USE_TIKTOKEN
  tokenizer_ = get_tiktoken_for_llama();
#else
  tokenizer_ = std::make_unique<BPETokenizer>();
#endif
  tokenizer_->load(tokenizer_path_);

  vocab_size_ = get_module_metadata<int64_t>(
      module_.get(), "get_vocab_size", tokenizer_->vocab_size());
  bos_id_ = get_module_metadata<int64_t>(
      module_.get(), "get_bos_id", tokenizer_->bos_tok());
  eos_id_ = get_module_metadata<int64_t>(
      module_.get(), "get_eos_id", tokenizer_->eos_tok());

  // Create text decoder runner
  text_decoder_runner_ = std::make_unique<TextDecoderRunner>(
      module_.get(), use_kv_cache_, vocab_size_, temperature_);

  return Error::Ok;
}

Result<uint64_t> Runner::prefill(
    std::vector<uint64_t>& prompt_tokens,
    int64_t start_pos,
    std::function<void(const std::string&)> token_callback) {
  // enable_parallel_prefill_ maybe set even when not using kv cache
  // When kv cache is not used, start pos is ignored
  int32_t num_prompt_tokens = prompt_tokens.size();

  ET_CHECK_MSG(num_prompt_tokens >= 1, "Expected at least 1 prompt token");
  ET_CHECK_MSG(
      num_prompt_tokens < max_seq_len_,
      "Max seq length exceeded - please increase max seq len value");

  // store the token
  uint64_t cur_token;
  if (enable_parallel_prefill_ || !use_kv_cache_) {
    // initialize tensor wrappers
    ManagedTensor managed_tokens(
        prompt_tokens.data(), {1, num_prompt_tokens}, ScalarType::Long);

    ManagedTensor managed_start_pos(&start_pos, {1}, ScalarType::Long);

    Result<torch::executor::Tensor> outputs_res =
        text_decoder_runner_->step(managed_tokens, managed_start_pos);

    ET_CHECK_OK_OR_RETURN_ERROR(outputs_res.error());
    ET_LOG(
        Info, "Prefill token result numel(): %zu", outputs_res.get().numel());
    ET_CHECK_MSG(
        outputs_res.get().size(1) == num_prompt_tokens,
        "Expected number of output tokens %d does not match returned value %zu.",
        num_prompt_tokens,
        outputs_res.get().size(1));
    // insert new token into prompt_tokens
    // NOLINTNEXTLINE(facebook-hte-ParameterUncheckedArrayBounds)
    uint64_t prev = prompt_tokens[0];
    uint64_t cur;
    for (int i = 1; i < prompt_tokens.size(); i++) {
      cur = prompt_tokens[i];
      token_callback(ET_UNWRAP(tokenizer_->decode(prev, cur)));
      prev = cur;
    }
    cur_token = text_decoder_runner_->logits_to_token(outputs_res.get());
  } else { // sequential prefill
    int64_t pos = 0; // position in the sequence
    uint64_t prev_token;
    // token & pos
    int64_t pos_data = 0;
    // NOLINTNEXTLINE(facebook-hte-ParameterUncheckedArrayBounds)
    cur_token = prompt_tokens[0];

    // initialize tensor wrappers
    ManagedTensor managed_tokens(&cur_token, {1, 1}, ScalarType::Long);

    ManagedTensor managed_start_pos(&pos_data, {1}, ScalarType::Long);

    while (pos < num_prompt_tokens) {
      // Run the model
      pos_data = start_pos + pos;

      Result<torch::executor::Tensor> logits_res =
          text_decoder_runner_->step(managed_tokens, managed_start_pos);

      ET_CHECK_OK_OR_RETURN_ERROR(logits_res.error());
      prev_token = cur_token;

      pos++;

      long sample_start_time_ms = util::time_in_ms();

      cur_token = pos == num_prompt_tokens
          ? text_decoder_runner_->logits_to_token(logits_res.get())
          : prompt_tokens[pos];

      stats_.aggregate_sampling_time_ms +=
          util::time_in_ms() - sample_start_time_ms;

      // print the token as string, decode it with the Tokenizer object
      token_callback(ET_UNWRAP(tokenizer_->decode(prev_token, cur_token)));
    }
  }
  // Return the next token
  stats_.first_token_ms = util::time_in_ms();
  stats_.prompt_eval_end_ms = util::time_in_ms();
  return cur_token;
}

<<<<<<< HEAD
=======
// Given an input token. Set up the inputs for the model and execute a single
// step. Returning the logits tensor.
Result<exec_aten::Tensor> Runner::run_model_step(
    ManagedTensor& managed_tokens,
    ManagedTensor& managed_start_pos) {
  // ET_LOG(Info, "Input token %" PRIu64, input_token);
  auto tokens = managed_tokens.get_aliasing_tensor();
  if (use_kv_cache_) {
    auto start_pos = managed_start_pos.get_aliasing_tensor();

    Result<std::vector<EValue>> outputs_res =
        module_->forward({tokens, start_pos});
    ET_CHECK_OK_OR_RETURN_ERROR(outputs_res.error());
    ET_CHECK_MSG(
        outputs_res.get().size() == 1,
        "More then one output returned from executing LLM.");
    ET_CHECK_MSG(
        outputs_res.get()[0].isTensor(),
        "Non Tensor Output returned from executing LLM");

    // Return the logits tensor
    return outputs_res.get()[0].toTensor();
  } else { // no kv cache
    std::vector<EValue> inputs;
    (void)managed_start_pos; // unused

    Result<std::vector<EValue>> outputs_res = module_->forward(inputs);
    ET_CHECK_OK_OR_RETURN_ERROR(outputs_res.error());
    ET_CHECK_MSG(
        outputs_res.get().size() == 1,
        "More then one output returned from executing LLM.");
    ET_CHECK_MSG(
        outputs_res.get()[0].isTensor(),
        "Non Tensor Output returned from executing LLM");

    // Return the logits tensor
    return outputs_res.get()[0].toTensor();
  }
}

>>>>>>> 306b656f
Error Runner::generate(
    const std::string& prompt,
    int32_t seq_len,
    std::function<void(const std::string&)> token_callback,
    std::function<void(const Stats&)> stats_callback) {
  // Prepare the inputs.
  // Use ones-initialized inputs.
  ET_CHECK_MSG(!prompt.empty(), "Prompt cannot be null");
  if (!is_loaded()) {
    stats_.model_load_start_ms = util::time_in_ms();
    ET_CHECK_OK_OR_RETURN_ERROR(load());
    stats_.model_load_end_ms = util::time_in_ms();
  }

  // Wrap the token_callback with print function
  std::function<void(const std::string&)> wrapped_callback =
      [token_callback](const std::string& piece) {
        util::safe_printf(piece.c_str());
        fflush(stdout);
        if (token_callback) {
          token_callback(piece);
        }
      };
  // First token time only measures the time it takes to encode the prompt and
  // return a response token.

  stats_.inference_start_ms = util::time_in_ms();
  shouldStop_ = false;

  // Set the sequence length to the max seq length if not provided
  seq_len = (seq_len > 0 && seq_len <= max_seq_len_) ? seq_len : max_seq_len_;

  Result<std::vector<uint64_t>> encode_res =
      tokenizer_->encode(prompt, n_bos_, append_eos_ ? n_eos_ : 0);

  ET_CHECK_OK_OR_RETURN_ERROR(
      encode_res.error(), "Failed to encode prompt %s", prompt.c_str());

  // encode the (string) prompt into tokens sequence
  std::vector<uint64_t> prompt_tokens = encode_res.get();
  int num_prompt_tokens = prompt_tokens.size();

  ET_CHECK_MSG(num_prompt_tokens >= 1, "Expected at least 1 prompt token");
  ET_CHECK_MSG(
      num_prompt_tokens < max_seq_len_,
      "Max seq length exceeded - please increase max seq len value in .../llama2/model.py");

  ET_CHECK_MSG(
      num_prompt_tokens < seq_len,
      "Sequence length exceeded - please increase the seq_len value passed to generate()");

  // Prefill first
  // Here feed all tokens to the model and get the next predicted token
  // after the prompt. After that we will enter generate loop.
  auto prefill_res = prefill(prompt_tokens, 0, wrapped_callback);
  ET_CHECK_OK_OR_RETURN_ERROR(prefill_res.error());
  int64_t cur_token = prefill_res.get();

  // print the first token from prefill. No prev_token so use cur_token for it.
  wrapped_callback(ET_UNWRAP(tokenizer_->decode(cur_token, cur_token)));

  // start the main loop
  int64_t pos = num_prompt_tokens; // position in the sequence

  // Generate the rest of the sequence
  std::vector<int64_t> token_data; // allocate space for the tokens
  std::vector<exec_aten::SizesType> token_shape;

  if (use_kv_cache_) {
    // hard code these to size 1 as kv cache is locked to static size right now.
    token_data = {cur_token};
    token_shape = {1, 1};
  } else {
    for (auto tok : prompt_tokens) {
      token_data.push_back(tok);
    }
    token_data.push_back(cur_token);
    token_shape = {1, num_prompt_tokens + 1};
  }

  // initialize tensor wrappers
  ManagedTensor tokens_managed(
      token_data.data(), token_shape, ScalarType::Long);

  ManagedTensor start_pos_managed(&pos, {1}, ScalarType::Long);

  int64_t prev_token;

  // Generate our tokens
  while (pos < seq_len - 1) {
    // Run the model
<<<<<<< HEAD
    Result<torch::executor::Tensor> logits_res =
        text_decoder_runner_->step(tokens_managed, start_pos_managed);
=======
    Result<exec_aten::Tensor> logits_res =
        run_model_step(tokens_managed, start_pos_managed);
>>>>>>> 306b656f

    ET_CHECK_OK_OR_RETURN_ERROR(logits_res.error());
    exec_aten::Tensor& logits_tensor = logits_res.get();

    prev_token = cur_token;

    long sample_start_time_ms = util::time_in_ms();
    cur_token = text_decoder_runner_->logits_to_token(logits_tensor);
    stats_.aggregate_sampling_time_ms +=
        util::time_in_ms() - sample_start_time_ms;

    pos++;

    if (use_kv_cache_) {
      // update the token tensor. token_data will not be empty.
      // NOLINTNEXTLINE(facebook-hte-LocalUncheckedArrayBounds)
      token_data[0] = cur_token;
    } else {
      // push it to the back
      token_data.push_back(cur_token);
      tokens_managed.resize({1, static_cast<int>(token_data.size())});
    }

    // print the token as string, decode it with the Tokenizer object
    wrapped_callback(ET_UNWRAP(tokenizer_->decode(prev_token, cur_token)));

    if (shouldStop_) {
      break;
    }

    // data-dependent terminating condition: we have n_eos_ number of EOS
    if (pos >= num_prompt_tokens && cur_token == eos_id_) {
      printf("\n");
      ET_LOG(Info, "\nReached to the end of generation");
      break;
    }
  }
  stats_.inference_end_ms = util::time_in_ms();
  printf("\n");

  if (pos == seq_len) {
    ET_LOG(Info, "Sequence length (%i tokens) reached!", seq_len);
  }

  stats_.num_prompt_tokens = num_prompt_tokens;
  stats_.num_generated_tokens = pos - num_prompt_tokens;
  ::executorch::llm::print_report(stats_);
  if (stats_callback) {
    stats_callback(stats_);
  }

  return Error::Ok;
}

void Runner::stop() {
  shouldStop_ = true;
}
} // namespace torch::executor<|MERGE_RESOLUTION|>--- conflicted
+++ resolved
@@ -188,49 +188,6 @@
   return cur_token;
 }
 
-<<<<<<< HEAD
-=======
-// Given an input token. Set up the inputs for the model and execute a single
-// step. Returning the logits tensor.
-Result<exec_aten::Tensor> Runner::run_model_step(
-    ManagedTensor& managed_tokens,
-    ManagedTensor& managed_start_pos) {
-  // ET_LOG(Info, "Input token %" PRIu64, input_token);
-  auto tokens = managed_tokens.get_aliasing_tensor();
-  if (use_kv_cache_) {
-    auto start_pos = managed_start_pos.get_aliasing_tensor();
-
-    Result<std::vector<EValue>> outputs_res =
-        module_->forward({tokens, start_pos});
-    ET_CHECK_OK_OR_RETURN_ERROR(outputs_res.error());
-    ET_CHECK_MSG(
-        outputs_res.get().size() == 1,
-        "More then one output returned from executing LLM.");
-    ET_CHECK_MSG(
-        outputs_res.get()[0].isTensor(),
-        "Non Tensor Output returned from executing LLM");
-
-    // Return the logits tensor
-    return outputs_res.get()[0].toTensor();
-  } else { // no kv cache
-    std::vector<EValue> inputs;
-    (void)managed_start_pos; // unused
-
-    Result<std::vector<EValue>> outputs_res = module_->forward(inputs);
-    ET_CHECK_OK_OR_RETURN_ERROR(outputs_res.error());
-    ET_CHECK_MSG(
-        outputs_res.get().size() == 1,
-        "More then one output returned from executing LLM.");
-    ET_CHECK_MSG(
-        outputs_res.get()[0].isTensor(),
-        "Non Tensor Output returned from executing LLM");
-
-    // Return the logits tensor
-    return outputs_res.get()[0].toTensor();
-  }
-}
-
->>>>>>> 306b656f
 Error Runner::generate(
     const std::string& prompt,
     int32_t seq_len,
@@ -322,13 +279,8 @@
   // Generate our tokens
   while (pos < seq_len - 1) {
     // Run the model
-<<<<<<< HEAD
-    Result<torch::executor::Tensor> logits_res =
+    Result<exec_aten::Tensor> logits_res =
         text_decoder_runner_->step(tokens_managed, start_pos_managed);
-=======
-    Result<exec_aten::Tensor> logits_res =
-        run_model_step(tokens_managed, start_pos_managed);
->>>>>>> 306b656f
 
     ET_CHECK_OK_OR_RETURN_ERROR(logits_res.error());
     exec_aten::Tensor& logits_tensor = logits_res.get();
