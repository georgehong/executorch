# @lint-ignore-every LICENSELINT
# Copyright (c) Meta Platforms, Inc. and affiliates.
# All rights reserved.
#
# Llama 2 is licensed under the LLAMA 2 Community License,
# Copyright (c) Meta Platforms, Inc. All Rights Reserved.

# Please refer to README.md in the same folder for more information.

from dataclasses import dataclass
from typing import List, Optional, Tuple, Union

import torch
import torch.nn.functional as F

from torch import nn


class RMSNorm(torch.nn.Module):
    def __init__(self, dim: int, eps: float = 1e-6):
        """
        Initialize the RMSNorm normalization layer.

        Args:
            dim (int): The dimension of the input tensor.
            eps (float, optional): A small value added to the denominator for numerical stability. Default is 1e-6.

        Attributes:
            eps (float): A small value added to the denominator for numerical stability.
            weight (nn.Parameter): Learnable scaling parameter.

        """
        super().__init__()
        self.eps = eps
        self.weight = nn.Parameter(torch.ones(dim))

    def _norm(self, x):
        """
        Apply the RMSNorm normalization to the input tensor.

        Args:
            x (torch.Tensor): The input tensor.

        Returns:
            torch.Tensor: The normalized tensor.

        """
        return x * torch.rsqrt((x * x).mean(-1, keepdim=True) + self.eps)

    def forward(self, x):
        """
        Forward pass through the RMSNorm layer.

        Args:
            x (torch.Tensor): The input tensor.

        Returns:
            torch.Tensor: The output tensor after applying RMSNorm.

        """
        output = self._norm(x.float()).type_as(x)
        return output * self.weight


@dataclass
class ModelArgs:
    dim: int = 4096
    n_layers: int = 32
    n_heads: int = 32
    n_kv_heads: Optional[int] = None
    vocab_size: int = -1  # defined later by tokenizer
    hidden_dim: Optional[int] = None
    multiple_of: int = 256  # make SwiGLU hidden layer size multiple of large power of 2
    ffn_dim_multiplier: Optional[float] = None
    norm_eps: float = 1e-5
    max_batch_size: int = 32
    max_seq_len: int = 2048
    moe: bool = False  # True to enable the MoE (Mixture of Experts)
    num_experts: int = 8  # Number of experts
    num_activated_experts: int = 2  # Number of experts to activate
    use_kv_cache: bool = False  # Use key/value cache
    use_sdpa_with_kv_cache_op: bool = (
        False  # Use custom sdpa op that updates kv cache in-place
    )
    rope_freq_base: float = 10000.0  # The base frequency for RoPE
    # Additional Model Metadata needed at runtime
    bos_idx: int = 1
    eos_idx: int = 3
    bos_count: int = -1  # i.e., a single EOS is used as BOS
    eos_count: int = 2

    def __post_init__(self):
        if self.n_kv_heads is None:
            self.n_kv_heads = self.n_heads

        if self.use_sdpa_with_kv_cache_op:
            assert self.use_kv_cache, "use_sdpa_with_kv_cache_op requires use_kv_cache"


def repeat_kv(x: torch.Tensor, n_rep: int) -> torch.Tensor:
    """torch.repeat_interleave(x, dim=2, repeats=n_rep)"""
    bs, slen, n_kv_heads, head_dim = x.shape
    if n_rep == 1:
        return x
    return (
        x[:, :, :, None, :]
        .expand(bs, slen, n_kv_heads, n_rep, head_dim)
        .reshape(bs, slen, n_kv_heads * n_rep, head_dim)
    )


<<<<<<< HEAD
def precompute_freqs_cis(dim: int, n_heads: int, end: int, theta: float):
    freqs = 1.0 / (theta ** (torch.arange(0, dim, 2)[: (dim // 2)].float() / dim))
=======
def precompute_freqs_cis(dim: int, end: int, theta: float):
    freqs = 1.0 / (
        theta ** (torch.arange(0, dim, 2, device="cpu")[: (dim // 2)].float() / dim)
    )
>>>>>>> 9dc1fb66
    t = torch.arange(end, device=freqs.device)  # pyre-ignore
    freqs = torch.outer(t, freqs).float()  # pyre-ignore
    freqs_cos = torch.cos(freqs)
    freqs_sin = torch.sin(freqs)
    freqs_cos = freqs_cos.view(end, 1, dim // 2)
    freqs_cos = freqs_cos.expand(end, n_heads, dim // 2).contiguous()
    freqs_sin = freqs_sin.view(end, 1, dim // 2)
    freqs_sin = freqs_sin.expand(end, n_heads, dim // 2).contiguous()
    return freqs_cos, freqs_sin


def reshape_for_broadcast(freqs_cis: torch.Tensor, x: torch.Tensor):
    ndim = x.ndim
    assert 0 <= 1 < ndim
    assert freqs_cis.shape == (x.shape[1], x.shape[2], x.shape[-1])
    shape = [
        d if (i == 1 or i == 2 or i == ndim - 1) else 1 for i, d in enumerate(x.shape)
    ]
    return freqs_cis.view(shape)


def apply_rotary_emb(
    xq: torch.Tensor, xk: torch.Tensor, freqs_cos: torch.Tensor, freqs_sin: torch.Tensor
) -> Tuple[torch.Tensor, torch.Tensor]:
    xq_r, xq_i = xq.float().reshape(xq.shape[:-1] + (-1, 2)).unbind(-1)
    xk_r, xk_i = xk.float().reshape(xk.shape[:-1] + (-1, 2)).unbind(-1)

    freqs_cos = reshape_for_broadcast(freqs_cos, xq_r)
    freqs_sin = reshape_for_broadcast(freqs_sin, xq_r)

    xq_out_r = xq_r * freqs_cos - xq_i * freqs_sin
    xq_out_i = xq_r * freqs_sin + xq_i * freqs_cos
    xk_out_r = xk_r * freqs_cos - xk_i * freqs_sin
    xk_out_i = xk_r * freqs_sin + xk_i * freqs_cos

    xq_out = torch.stack([xq_out_r, xq_out_i], dim=-1).flatten(3)
    xk_out = torch.stack([xk_out_r, xk_out_i], dim=-1).flatten(3)

    return xq_out.type_as(xq), xk_out.type_as(xk)


class Attention(nn.Module):
    def __init__(self, args: ModelArgs, layer_id: int):
        super().__init__()
        self.use_kv_cache = args.use_kv_cache
        self.n_kv_heads = args.n_heads if args.n_kv_heads is None else args.n_kv_heads
        assert args.n_heads % self.n_kv_heads == 0
        model_parallel_size = 1
        self.n_local_heads = args.n_heads // model_parallel_size
        self.n_local_kv_heads = self.n_kv_heads // model_parallel_size
        self.n_rep = self.n_local_heads // self.n_local_kv_heads
        self.head_dim = args.dim // args.n_heads
        self.max_batch_size = args.max_batch_size
        self.max_seq_len = args.max_seq_len
        # args.dim = 4096, args.n_heads = 32, self.head_dim = 4096 / 32 = 125
        self.wq = nn.Linear(args.dim, args.n_heads * self.head_dim, bias=False)
        self.wk = nn.Linear(args.dim, self.n_kv_heads * self.head_dim, bias=False)
        self.wv = nn.Linear(args.dim, self.n_kv_heads * self.head_dim, bias=False)
        self.wo = nn.Linear(args.n_heads * self.head_dim, args.dim, bias=False)

        self.use_sdpa_with_kv_cache_op = args.use_sdpa_with_kv_cache_op
        self.layer_id = layer_id

        mask = torch.full(
            (1, 1, args.max_seq_len, args.max_seq_len),
            float("-inf"),
            device="cpu",
        )

        mask = torch.triu(mask, diagonal=1)
        self.register_buffer("mask", mask)

        # This is what we would use if ExecuTorch could support mutable buffers. We can't at this time, so instead
        # what is done is this module takes in the cache as io.
        # self.cache_k = torch.zeros(
        #     (args.max_batch_size, args.max_seq_len, self.n_kv_heads, self.head_dim)
        # )
        # self.cache_v = torch.zeros(
        #     (args.max_batch_size, args.max_seq_len, self.n_kv_heads, self.head_dim)
        # )
        self.kv_cache_sizes = [
            args.max_batch_size,
            args.max_seq_len,
            self.n_kv_heads,
            self.head_dim,
        ]

    def forward(
        self,
        x: torch.Tensor,
        freqs_cos: torch.Tensor,
        freqs_sin: torch.Tensor,
        start_pos: Optional[int] = None,
        cache_k: Optional[torch.Tensor] = None,
        # if use_sdpa_with_kv_cache_op
        # shape: (num_layers, args.max_batch_size, args.max_seq_len, self.n_kv_heads, self.head_dim)
        # otherwise
        # shape: (args.max_batch_size, args.max_seq_len, self.n_kv_heads, self.head_dim)
        cache_v: Optional[torch.Tensor] = None,
        # if use_sdpa_with_kv_cache_op
        # shape: (num_layers, args.max_batch_size, args.max_seq_len, self.n_kv_heads, self.head_dim)
        # otherwise
        # shape: (args.max_batch_size, args.max_seq_len, self.n_kv_heads, self.head_dim)
    ):
        bsz, seqlen, _ = x.shape

        # QKV
        xq, xk, xv = self.wq(x), self.wk(x), self.wv(x)
        # We need view_copy elimination
        xq = xq.view(bsz, seqlen, self.n_local_heads, self.head_dim)
        xk = xk.view(bsz, seqlen, self.n_local_kv_heads, self.head_dim)
        xv = xv.view(bsz, seqlen, self.n_local_kv_heads, self.head_dim)

        # RoPE relative positional embeddings
        xq, xk = apply_rotary_emb(xq, xk, freqs_cos, freqs_sin)

        if self.use_kv_cache:
            assert start_pos is not None
            assert cache_k is not None and cache_v is not None

            # TODO(T180671810)
            # Refactor this code to make custom op based
            # SDPA into a separate optimized attention module
            if self.use_sdpa_with_kv_cache_op:
                from .custom_ops.sdpa_with_kv_cache import sdpa_with_kv_cache  # noqa

                output = torch.ops.llama.sdpa_with_kv_cache(
                    xq,
                    xk,
                    xv,
                    cache_k,
                    cache_v,
                    self.layer_id,
                    start_pos,
                    seqlen,
                )
                output = output.view(bsz, seqlen, -1)
                output = self.wo(output)
                return output, cache_k, cache_v
            else:
                # Replace the entry in the cache for this token
                # The following lines are equivalent to:
                # cache_k[:bsz, start_pos : start_pos + seqlen] = xk
                # cache_v[:bsz, start_pos : start_pos + seqlen] = xv
                # We use .narrow() here to make the compiler happy
                narrowed_k = cache_k[:bsz].narrow(1, start_pos, seqlen)
                narrowed_v = cache_v[:bsz].narrow(1, start_pos, seqlen)

                narrowed_k.copy_(xk)
                narrowed_v.copy_(xv)

                keys = cache_k[:bsz].narrow(1, 0, start_pos + seqlen)
                values = cache_v[:bsz].narrow(1, 0, start_pos + seqlen)
        else:
            keys = xk
            values = xv

        # grouped multiquery attention: expand out keys and values
        keys = repeat_kv(keys, self.n_rep)  # (bs, seqlen, n_local_heads, head_dim)
        values = repeat_kv(values, self.n_rep)  # (bs, seqlen, n_local_heads, head_dim)

        # make heads into a batch dimension
        xq = xq.transpose(1, 2)  # (bs, n_local_heads, seqlen, head_dim)
        keys = keys.transpose(1, 2)
        values = values.transpose(1, 2)

        assert hasattr(self, "mask")
        mask = self.mask[:, :, :seqlen, :seqlen]

        # this is needed to support xnnpack which requires mask shape to be 2d.
        # this is a temporary workaround. once we update xnnpack we should be able to handle this.
        # shape before: [1, 1, l, s], after: [l, s]
        # we make sure to specify the dimensions to be squeezed [0, 1] to ensure that the output
        # tensor will be 2-dimensional, regarldess of the values of l & s
        mask = torch.squeeze(mask, [0, 1])

        output = F.scaled_dot_product_attention(
            xq, keys, values, attn_mask=mask, dropout_p=0.0
        )

        output = output.transpose(1, 2).contiguous().view(bsz, seqlen, -1)

        output = self.wo(output)

        if self.use_kv_cache:
            return output, cache_k, cache_v
        else:
            return output, None, None


class FeedForward(nn.Module):
    def __init__(self, args: ModelArgs):
        super().__init__()
        dim = args.dim
        hidden_dim = args.hidden_dim
        if hidden_dim is None:
            # If hidden_dim is not explicitly set in the ModelArgs,
            # then calculate implicitly based on dim and also multiple of `args.multiple_of`
            multiple_of = args.multiple_of
            hidden_dim = 4 * dim
            hidden_dim = int(2 * hidden_dim / 3)
            hidden_dim = multiple_of * ((hidden_dim + multiple_of - 1) // multiple_of)

        self.w1 = nn.Linear(dim, hidden_dim, bias=False)
        self.w2 = nn.Linear(hidden_dim, dim, bias=False)
        self.w3 = nn.Linear(dim, hidden_dim, bias=False)

    def forward(self, x):
        return self.w2(F.silu(self.w1(x)) * self.w3(x))


class ConditionalFeedForward(nn.Module):
    def __init__(self, args: ModelArgs):
        super().__init__()
        self.dim = args.dim
        hidden_dim = args.hidden_dim
        if hidden_dim is None:
            # If hidden_dim is not explicitly set in the ModelArgs,
            # then calculate implicitly based on dim and also multiple of `args.multiple_of`
            multiple_of = args.multiple_of
            hidden_dim = 4 * self.dim
            hidden_dim = int(2 * hidden_dim / 3)
            hidden_dim = multiple_of * ((hidden_dim + multiple_of - 1) // multiple_of)

        self.w1 = nn.Parameter(torch.randn(args.num_experts, hidden_dim, self.dim))
        self.w2 = nn.Parameter(torch.randn(args.num_experts, hidden_dim, self.dim))
        self.w3 = nn.Parameter(torch.randn(args.num_experts, hidden_dim, self.dim))
        self.num_experts = args.num_experts

    def forward(self, x: torch.Tensor, expert_indices: torch.Tensor) -> torch.Tensor:
        w1_weights = self.w1[expert_indices].transpose(-1, -2)  # [T, A, D, D]
        w3_weights = self.w3[expert_indices].transpose(-1, -2)  # [T, A, D, D]
        w2_weights = self.w2[expert_indices]  # [T, A, D, D]
        x1 = F.silu(torch.einsum("ti,taio -> tao", x, w1_weights))
        x3 = torch.einsum("ti, taio -> tao", x, w3_weights)
        expert_outs = torch.einsum("tao, taoi -> tai", (x1 * x3), w2_weights)
        return expert_outs


class MOEFeedForward(nn.Module):
    def __init__(self, config) -> None:
        super().__init__()
        self.gate = nn.Linear(config.dim, config.num_experts, bias=False)
        self.cond_ffn = ConditionalFeedForward(config)
        self.dim = config.dim

    def forward(self, x: torch.Tensor) -> torch.Tensor:
        x = x.view(-1, self.dim)
        # T = num_tokens, E = num_experts, D = hidden dim, A = activated experts
        # x: [T, D]
        scores = self.gate(x)  # [T, E]
        expert_weights, expert_indices = torch.topk(scores, 2, dim=-1)  # [T, A], [T, A]
        expert_weights = expert_weights.softmax(dim=-1)  # [T, A]
        expert_outs = self.cond_ffn(x, expert_indices)
        return torch.einsum("tai,ta -> ti", expert_outs, expert_weights)


class TransformerBlock(nn.Module):
    def __init__(self, layer_id: int, args: ModelArgs):
        super().__init__()
        self.use_kv_cache = args.use_kv_cache
        self.n_heads = args.n_heads
        self.dim = args.dim
        self.head_dim = args.dim // args.n_heads
        self.attention = Attention(args, layer_id)
        if args.moe:
            self.block_sparse_moe = MOEFeedForward(args)
        else:
            self.feed_forward = FeedForward(args)
        self.attention_norm = RMSNorm(args.dim, eps=args.norm_eps)
        self.ffn_norm = RMSNorm(args.dim, eps=args.norm_eps)

    def forward(
        self, x, freqs_cos, freqs_sin, start_pos=None, cache_k=None, cache_v=None
    ):  # x: 1xN
        h, cache_k, cache_v = self.attention.forward(
            self.attention_norm(x),
            freqs_cos,
            freqs_sin,
            start_pos,
            cache_k,
            cache_v,
        )

        h = x + h
        if hasattr(self, "block_sparse_moe"):
            out = h + self.block_sparse_moe(self.ffn_norm(h))
        else:
            out = h + self.feed_forward(self.ffn_norm(h))
        return out, cache_k, cache_v


class Transformer(nn.Module):
    def __init__(self, params: ModelArgs):
        super().__init__()
        self.params = params
        self.vocab_size = params.vocab_size
        self.n_layers = params.n_layers

        self.tok_embeddings = nn.Embedding(params.vocab_size, params.dim)
        self.layers = torch.nn.ModuleList()
        for layer_id in range(params.n_layers):
            self.layers.append(TransformerBlock(layer_id, params))
        self.norm = RMSNorm(params.dim, eps=params.norm_eps)
        self.output = nn.Linear(params.dim, params.vocab_size, bias=False)
        self.use_kv_cache = params.use_kv_cache

        freqs_cos, freqs_sin = precompute_freqs_cis(
            params.dim // params.n_heads,
            params.n_heads,
            params.max_seq_len,
            params.rope_freq_base,
        )
        self.register_buffer("freqs_cos", freqs_cos, persistent=False)
        self.register_buffer("freqs_sin", freqs_sin, persistent=False)

    def forward(
        self,
        tokens: torch.Tensor,
        start_pos: Optional[
            torch.Tensor
        ] = None,  # Scalar tensor indicating size of window of the caches
        cache_k: Optional[
            torch.Tensor
        ] = None,  # n_layers long, it should be a list of tensors to accommodate the potential size difference among attention layers. The current implementation is overly simplified.
        cache_v: Optional[torch.Tensor] = None,  # n_layers long
    ) -> Union[
        torch.Tensor, Tuple[torch.Tensor, List[torch.Tensor], List[torch.Tensor]]
    ]:
        _bsz, seqlen = tokens.shape
        h = self.tok_embeddings(tokens)

        if self.use_kv_cache:
            assert (
                cache_k is not None and cache_v is not None and start_pos is not None
            ), "Caches and start_pos must be provided when use_kv_cache is True"
            assert (
                cache_k.size(0) == self.n_layers
            ), f"{cache_k.size(0)} != {self.n_layers}"
            assert (
                cache_v.size(0) == self.n_layers
            ), f"{cache_v.size(0)} != {self.n_layers}"

            sp = start_pos.item()
            # self.params.max_seq_len - 1 because of 0 based indexing, and - 1 again because our input seq len is 1 and its added to the cache before accessing the cache
            torch._constrain_as_size(sp, min=0, max=self.params.max_seq_len - 2)
            torch._constrain_as_value(
                cache_k.shape[0],
                max=self.n_layers,
                min=self.n_layers,
            )
            torch._constrain_as_value(
                cache_v.shape[0], min=self.n_layers, max=self.n_layers
            )
            # when KV cache is used, seqlen is most likely 1. We want to slice from the start_pos.
            freqs_cos = self.freqs_cos[sp : sp + seqlen]
            freqs_sin = self.freqs_sin[sp : sp + seqlen]
        else:
            assert (
                start_pos is None and cache_k is None and cache_v is None
            ), "Caches and start_pos are unused when use_kv_cache is False"
            freqs_cos = self.freqs_cos[:seqlen]
            freqs_sin = self.freqs_sin[:seqlen]

        for index, layer in enumerate(self.layers):
            if self.use_kv_cache:
                if self.params.use_sdpa_with_kv_cache_op:
                    h, updated_cache_k, updated_cache_v = layer(
                        h,
                        freqs_cos,
                        freqs_sin,
                        sp,  # pyre-ignore[61]
                        cache_k,
                        cache_v,
                    )
                else:
                    h, updated_cache_k, updated_cache_v = layer(
                        h,
                        freqs_cos,
                        freqs_sin,
                        sp,  # pyre-ignore[61]
                        cache_k[index],  # pyre-ignore[16]
                        cache_v[index],
                    )
                    cache_k[index] = updated_cache_k  # pyre-ignore[16]
                    cache_v[index] = updated_cache_v

            else:
                h, _, _ = layer(h, freqs_cos, freqs_sin)

        h = self.norm(h)

        logits = self.output(h)
        if self.use_kv_cache:
            return (logits, cache_k, cache_v)  # pyre-ignore
        else:
            # 'None' is not a valid return for export so have to split the return into if else
            return logits

    # For each layer return the sizes of the needed caches
    def get_cache_sizes(self):
        # cache_k and cache_v have the same shape so could pick either here.
        return [self.n_layers, *self.layers[0].attention.kv_cache_sizes]<|MERGE_RESOLUTION|>--- conflicted
+++ resolved
@@ -109,15 +109,10 @@
     )
 
 
-<<<<<<< HEAD
 def precompute_freqs_cis(dim: int, n_heads: int, end: int, theta: float):
-    freqs = 1.0 / (theta ** (torch.arange(0, dim, 2)[: (dim // 2)].float() / dim))
-=======
-def precompute_freqs_cis(dim: int, end: int, theta: float):
     freqs = 1.0 / (
         theta ** (torch.arange(0, dim, 2, device="cpu")[: (dim // 2)].float() / dim)
     )
->>>>>>> 9dc1fb66
     t = torch.arange(end, device=freqs.device)  # pyre-ignore
     freqs = torch.outer(t, freqs).float()  # pyre-ignore
     freqs_cos = torch.cos(freqs)
