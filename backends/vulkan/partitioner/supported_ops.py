# Copyright (c) Meta Platforms, Inc. and affiliates.
# All rights reserved.
#
# This source code is licensed under the BSD-style license found in the
# LICENSE file in the root directory of this source tree.

# pyre-unsafe

import operator

from executorch.backends.vulkan.passes.custom_ops_defs import (  # noqa
    conv_with_clamp_op,
    grid_priors_op,
)

from executorch.exir.dialects._ops import ops as exir_ops


class OpFeatures:
    __slots__ = ["supports_texture", "supports_buffer", "supports_dynamic_shape"]

    def __init__(
        self,
        supports_dynamic_shape: bool = False,
        supports_buffer: bool = False,
        supports_texture: bool = True,
    ):
        self.supports_dynamic_shape = supports_dynamic_shape
        self.supports_texture = supports_texture
        self.supports_buffer = supports_buffer


class OpList:
    def __init__(self):
        self._ops = {}

    def __getitem__(self, op):
        if op not in self._ops:
            self._ops[op] = OpFeatures()
        return self._ops[op]

    def __contains__(self, op):
        return op in self._ops


PRIM_OPS = [
    operator.getitem,
]

SUPPORTS_DYNAMIC_SHAPE = [
    # Binary broadcasting operators
    exir_ops.edge.aten.add.Tensor,
    exir_ops.edge.aten.sub.Tensor,
    exir_ops.edge.aten.minimum.default,
    exir_ops.edge.aten.mul.Tensor,
    exir_ops.edge.aten.div.Tensor,
    exir_ops.edge.aten.div.Tensor_mode,
    exir_ops.edge.aten.pow.Tensor_Tensor,
    # Unary elementwise operators
    exir_ops.edge.aten.abs.default,
    exir_ops.edge.aten.clamp.default,
    exir_ops.edge.aten.cos.default,
    exir_ops.edge.aten.exp.default,
    exir_ops.edge.aten.gelu.default,
    exir_ops.edge.aten.hardshrink.default,
    exir_ops.edge.aten.hardtanh.default,
    exir_ops.edge.aten.neg.default,
    exir_ops.edge.aten.relu.default,
    exir_ops.edge.aten.sigmoid.default,
    exir_ops.edge.aten.sin.default,
    exir_ops.edge.aten.sqrt.default,
    exir_ops.edge.aten.tanh.default,
    # Matrix Multiplication Operators
    exir_ops.edge.aten.bmm.default,
    exir_ops.edge.aten.mm.default,
    exir_ops.edge.aten.addmm.default,
    exir_ops.edge.aten.linear.default,
    # Reduction operators
    exir_ops.edge.aten._log_softmax.default,
    exir_ops.edge.aten._softmax.default,
    # 2D Pooling ops
    exir_ops.edge.aten.avg_pool2d.default,
    exir_ops.edge.aten.max_pool2d_with_indices.default,
    # Convolution ops
    exir_ops.edge.aten.convolution.default,
    exir_ops.edge.et_vk.conv_with_clamp.default,
    # Custom ops
    "llama::sdpa_with_kv_cache",
]

NO_DYNAMIC_SHAPE = [
    # Reduction operators
    exir_ops.edge.aten.mean.dim,
    exir_ops.edge.aten.sum.dim_IntList,
    # Normalization operators
    exir_ops.edge.aten._native_batch_norm_legit_no_training.default,
    exir_ops.edge.aten.native_layer_norm.default,
    # Shape Manipulation operators
    exir_ops.edge.aten.squeeze_copy.dims,
    exir_ops.edge.aten.unsqueeze_copy.default,
    exir_ops.edge.aten.view_copy.default,
    exir_ops.edge.aten.permute_copy.default,
    exir_ops.edge.aten.t_copy.default,
    # Indexing and lookup operators
    exir_ops.edge.aten.embedding.default,
    exir_ops.edge.aten.index_select.default,
    exir_ops.edge.aten.select_copy.int,
    exir_ops.edge.aten.slice_copy.Tensor,
    # Tensor combination operators
    exir_ops.edge.aten.cat.default,
    exir_ops.edge.aten.split_with_sizes_copy.default,
    exir_ops.edge.aten.split.Tensor,
    exir_ops.edge.aten.repeat.default,
    # Tensor creation operators
    exir_ops.edge.aten.arange.start_step,
    exir_ops.edge.aten.clone.default,
    exir_ops.edge.aten.constant_pad_nd.default,
    exir_ops.edge.aten.full.default,
    exir_ops.edge.aten.full_like.default,
    exir_ops.edge.aten.ones.default,
    exir_ops.edge.aten.ones_like.default,
    exir_ops.edge.aten.upsample_nearest2d.vec,
    exir_ops.edge.aten.zeros.default,
    exir_ops.edge.aten.zeros_like.default,
    exir_ops.edge.et_vk.grid_priors.default,
]


def enumerate_supported_ops():
    ops = OpList()

    # Register in order of least to most capabilities

    for op in NO_DYNAMIC_SHAPE:
        ops[op].supports_dynamic_shape = False

    for op in SUPPORTS_DYNAMIC_SHAPE:
        ops[op].supports_dynamic_shape = True

<<<<<<< HEAD
    for op in PRIM_OPS:
        ops[op].supports_texture = True
        ops[op].supports_buffer = True
        ops[op].supports_dynamic_shape = True

=======

def enumerate_supported_ops():
    ops = OpList()
    register_prim_ops(ops)
    register_no_dynamic_shape_ops(ops)
    register_dynamic_shape_ops(ops)
>>>>>>> 22390bfa
    return ops<|MERGE_RESOLUTION|>--- conflicted
+++ resolved
@@ -84,8 +84,6 @@
     # Convolution ops
     exir_ops.edge.aten.convolution.default,
     exir_ops.edge.et_vk.conv_with_clamp.default,
-    # Custom ops
-    "llama::sdpa_with_kv_cache",
 ]
 
 NO_DYNAMIC_SHAPE = [
@@ -137,18 +135,9 @@
     for op in SUPPORTS_DYNAMIC_SHAPE:
         ops[op].supports_dynamic_shape = True
 
-<<<<<<< HEAD
     for op in PRIM_OPS:
         ops[op].supports_texture = True
         ops[op].supports_buffer = True
         ops[op].supports_dynamic_shape = True
 
-=======
-
-def enumerate_supported_ops():
-    ops = OpList()
-    register_prim_ops(ops)
-    register_no_dynamic_shape_ops(ops)
-    register_dynamic_shape_ops(ops)
->>>>>>> 22390bfa
     return ops