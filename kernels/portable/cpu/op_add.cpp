--- conflicted
+++ resolved
@@ -78,17 +78,13 @@
       InvalidArgument,
       out);
 
-<<<<<<< HEAD
   ET_KERNEL_CHECK(
       ctx,
       executorch::runtime::tensor_is_realhbbf16_type(out),
       InvalidArgument,
       out);
-=======
-  ET_KERNEL_CHECK(ctx, tensor_is_realhb_type(out), InvalidArgument, out);
   ET_KERNEL_CHECK(
       ctx, tensors_have_same_dim_order(a, b, out), InvalidArgument, out);
->>>>>>> 0c78a9db
 
   ScalarType a_type = a.scalar_type();
   ScalarType b_type = b.scalar_type();
@@ -140,17 +136,13 @@
       out,
       "Failed to resize output tensor.");
 
-<<<<<<< HEAD
   ET_KERNEL_CHECK(
       ctx,
       executorch::runtime::tensor_is_realhbbf16_type(out),
       InvalidArgument,
       out);
-=======
-  ET_KERNEL_CHECK(ctx, tensor_is_realhb_type(out), InvalidArgument, out);
   ET_KERNEL_CHECK(
       ctx, tensors_have_same_dim_order(a, out), InvalidArgument, out);
->>>>>>> 0c78a9db
 
   ScalarType a_type = a.scalar_type();
   ScalarType b_type = utils::get_scalar_dtype(b);
