--- conflicted
+++ resolved
@@ -177,8 +177,6 @@
   tensor.reset();
   EXPECT_TRUE(deleter_called);
   EXPECT_EQ(data_ptr.use_count(), 1);
-<<<<<<< HEAD
-=======
 }
 
 TEST_F(TensorPtrMakerTest, CreateEmpty) {
@@ -438,5 +436,4 @@
     auto val = tensor->const_data_ptr<int32_t>()[i];
     EXPECT_EQ(val, 0);
   }
->>>>>>> 1793c4a4
 }